<<<<<<< HEAD
import type { Metadata, Viewport } from 'next';
import { PWAProvider } from '@/components/PWA/PWAProvider';
import ClientLayout from './ClientLayout';

export const metadata: Metadata = {
  title: 'Myat Pwint Publishing House',
  description: 'Digital Publishing Platform for Myanmar Literature',
  manifest: '/manifest.json',
  appleWebApp: {
    capable: true,
    statusBarStyle: 'default',
    title: 'Myat Pwint Publishing House',
  },
  icons: {
    icon: [
      { url: '/icon-192x192.png', sizes: '192x192', type: 'image/png' },
      { url: '/icon-512x512.png', sizes: '512x512', type: 'image/png' },
    ],
    apple: [
      { url: '/icon-192x192.png', sizes: '192x192', type: 'image/png' },
    ],
  },
};

export const viewport: Viewport = {
  themeColor: '#641B2E',
  width: 'device-width',
  initialScale: 1,
  viewportFit: 'cover',
};
=======
'use client';

import { useEffect, useState } from 'react';
import { SessionContextProvider, useSession } from '@supabase/auth-helpers-react';
import { createPagesBrowserClient } from '@supabase/auth-helpers-nextjs';
import supabase from '@/lib/supabaseClient';
import Link from 'next/link';
import { usePathname } from 'next/navigation';

import ShoppingCartIcon from '@mui/icons-material/ShoppingCart';
import HomeIcon from '@mui/icons-material/Home';
import MenuBookIcon from '@mui/icons-material/MenuBook';
import PersonIcon from '@mui/icons-material/Person';
import DashboardIcon from '@mui/icons-material/Dashboard';
import LibraryBooksIcon from '@mui/icons-material/LibraryBooks';
import AccountCircleIcon from '@mui/icons-material/AccountCircle';

import { Badge } from '@mui/material';
import { useCartStore } from '@/lib/store/cartStore';
import { useSearchStore } from '@/lib/store/searchStore';
import type { CSSProperties } from 'react';

const HEADER_HEIGHT = 64;
const SIDEBAR_WIDTH = 220;
const COLLAPSED_WIDTH = 64;
const HEADER_BG = '#5B2C3B';
const HEADER_COLOR = '#FCEBD5';
>>>>>>> 6c8aa73f

export default function RootLayout({ children }: { children: React.ReactNode }) {
  return (
    <html lang="en">
      <head>
        <link rel="manifest" href="/manifest.json" />
        <meta name="theme-color" content="#641B2E" />
        <meta name="apple-mobile-web-app-capable" content="yes" />
        <meta name="apple-mobile-web-app-status-bar-style" content="default" />
        <meta name="apple-mobile-web-app-title" content="Myat Pwint Publishing House" />
        <link rel="apple-touch-icon" href="/icon-192x192.png" />
      </head>
      <body style={{ margin: 0 }}>
        <PWAProvider>
          <ClientLayout>{children}</ClientLayout>
        </PWAProvider>
      </body>
    </html>
  );
<<<<<<< HEAD
=======
}

function SidebarLayout({ children }: { children: React.ReactNode }) {
  const [collapsed, setCollapsed] = useState(false);
  const sidebarWidth = collapsed ? COLLAPSED_WIDTH : SIDEBAR_WIDTH;

  return (
    <div style={{ display: 'flex', height: '100vh' }}>
      <Sidebar collapsed={collapsed} setCollapsed={setCollapsed} />
      <div style={{ marginLeft: sidebarWidth, flex: 1, display: 'flex', flexDirection: 'column', height: '100vh' }}>
        <div style={{
          height: HEADER_HEIGHT,
          background: HEADER_BG,
          color: HEADER_COLOR,
          display: 'flex',
          alignItems: 'center',
          paddingLeft: collapsed ? COLLAPSED_WIDTH : SIDEBAR_WIDTH,
          fontSize: 20,
          fontWeight: 'bold',
          borderBottom: `2px solid #C97E7E`,
          transition: 'margin-left 0.3s ease',
          marginLeft: `-${sidebarWidth}px`
        }}>
          <HeaderWithTitleOnly />
        </div>
        <main style={{ padding: 24, boxSizing: 'border-box', flex: 1, overflowY: 'auto' }}>{children}</main>
      </div>
    </div>
  );
}

function HeaderWithTitleOnly() {
  const pathname = usePathname();
  const { search, setSearch } = useSearchStore();

  const getTitle = () => {
    if (pathname.startsWith('/books')) return 'Books';
    if (pathname.startsWith('/author')) return 'Author';
    if (pathname.startsWith('/publisher')) return 'Publisher Dashboard';
    if (pathname.startsWith('/editor')) return 'Editor Dashboard';
    if (pathname.startsWith('/profile')) return 'Profile';
    if (pathname.startsWith('/my-library')) return 'My Library';
    return 'Welcome to Myat Pwint Publishing House';
  };

  return (
    <div
      style={{
        position: 'relative',
        width: '100%',
        display: 'flex',
        alignItems: 'center',
      }}
    >
      <div style={{ fontWeight: 'bold', fontSize: 20, paddingLeft: 12 }}>
        {getTitle()}
      </div>

      {pathname.startsWith('/books') && (
        <div
          style={{
            position: 'absolute',
            left: '50%',
            transform: 'translateX(-50%)',
            width: '60%',
          }}
        >
          <input
            type="text"
            placeholder="Search by title or author..."
            value={search}
            onChange={e => setSearch(e.target.value)}
            style={{
              width: '100%',
              padding: '8px 12px',
              borderRadius: 4,
              border: '1px solid #ccc',
              fontSize: 14,
            }}
          />
        </div>
      )}
    </div>
  );
}



function Sidebar({ collapsed, setCollapsed }: { collapsed: boolean; setCollapsed: (val: boolean) => void }) {
  const session = useSession();
  const pathname = usePathname();
  const { items } = useCartStore();

  const [isPublisher, setIsPublisher] = useState(false);
  const [isEditor, setIsEditor] = useState(false);

  useEffect(() => {
    const fetchRole = async () => {
      if (!session?.user?.email) return;
      const { data } = await supabase.from('profiles').select('role').eq('email', session.user.email).single();
      setIsPublisher(data?.role === 'publisher');
      setIsEditor(data?.role === 'editor');
    };
    fetchRole();
  }, [session]);

  const totalCount = items.reduce((sum, item) => sum + (item.deliveryType === 'physical' ? item.quantity : 1), 0);

  const navItems = [
    { href: '/', icon: <HomeIcon />, label: 'Home' },
    { href: '/books', icon: <MenuBookIcon />, label: 'Books' },
    { href: '/author', icon: <PersonIcon />, label: 'Author' },
    ...(isPublisher ? [{ href: '/publisher', icon: <DashboardIcon />, label: 'Publisher Dashboard' }] : []),
    ...(isEditor ? [{ href: '/editor', icon: <DashboardIcon />, label: 'Editor Dashboard' }] : []),
    ...(session ? [{ href: '/my-library', icon: <LibraryBooksIcon />, label: 'BookShelf' }] : []),
    ...(session ? [{ href: '/profile', icon: <AccountCircleIcon />, label: 'Profile' }] : []),
    { href: '/checkout', icon: <Badge badgeContent={totalCount} color="error"><ShoppingCartIcon /></Badge>, label: 'Cart' }
  ];

  return (
    <nav style={{
      width: collapsed ? COLLAPSED_WIDTH : SIDEBAR_WIDTH,
      background: '#2C1B28',
      color: '#FCEBD5',
      height: '100vh',
      paddingTop: 20,
      position: 'fixed',
      top: 0,
      left: 0,
      overflowY: 'auto',
      borderRight: '2px solid #C97E7E',
      zIndex: 999,
      transition: 'width 0.3s ease',
    }}>
      <div style={{ display: 'flex', alignItems: 'center', padding: '0 16px', marginBottom: 24 }}>
        <img src="/logo.jpg" alt="Logo" style={{ width: 40, height: 40, objectFit: 'cover', borderRadius: 4 }} />
        {!collapsed && (
          <div style={{ fontWeight: 600, fontSize: 16, lineHeight: 1.2, marginLeft: 12 }}>
            Myat Pwint<br />Publishing House
          </div>
        )}
      </div>
      <button onClick={() => setCollapsed(!collapsed)} style={{
        margin: '0 16px 16px',
        padding: '4px 8px',
        background: 'transparent',
        color: '#FCEBD5',
        border: '1px solid #C97E7E',
        borderRadius: 4,
        cursor: 'pointer'
      }}>
        {collapsed ? '›' : '‹'}
      </button>
      {navItems.map(({ href, icon, label }) => (
        <Link
          key={href}
          href={href}
          style={{
            display: 'flex',
            alignItems: 'center',
            gap: 12,
            padding: '12px 16px',
            color: '#FCEBD5',
            textDecoration: 'none',
            fontSize: 16
          }}
        >
          {icon}
          {!collapsed && label}
        </Link>
      ))}
    </nav>
  );
>>>>>>> 6c8aa73f
}<|MERGE_RESOLUTION|>--- conflicted
+++ resolved
@@ -1,4 +1,3 @@
-<<<<<<< HEAD
 import type { Metadata, Viewport } from 'next';
 import { PWAProvider } from '@/components/PWA/PWAProvider';
 import ClientLayout from './ClientLayout';
@@ -28,229 +27,4 @@
   width: 'device-width',
   initialScale: 1,
   viewportFit: 'cover',
-};
-=======
-'use client';
-
-import { useEffect, useState } from 'react';
-import { SessionContextProvider, useSession } from '@supabase/auth-helpers-react';
-import { createPagesBrowserClient } from '@supabase/auth-helpers-nextjs';
-import supabase from '@/lib/supabaseClient';
-import Link from 'next/link';
-import { usePathname } from 'next/navigation';
-
-import ShoppingCartIcon from '@mui/icons-material/ShoppingCart';
-import HomeIcon from '@mui/icons-material/Home';
-import MenuBookIcon from '@mui/icons-material/MenuBook';
-import PersonIcon from '@mui/icons-material/Person';
-import DashboardIcon from '@mui/icons-material/Dashboard';
-import LibraryBooksIcon from '@mui/icons-material/LibraryBooks';
-import AccountCircleIcon from '@mui/icons-material/AccountCircle';
-
-import { Badge } from '@mui/material';
-import { useCartStore } from '@/lib/store/cartStore';
-import { useSearchStore } from '@/lib/store/searchStore';
-import type { CSSProperties } from 'react';
-
-const HEADER_HEIGHT = 64;
-const SIDEBAR_WIDTH = 220;
-const COLLAPSED_WIDTH = 64;
-const HEADER_BG = '#5B2C3B';
-const HEADER_COLOR = '#FCEBD5';
->>>>>>> 6c8aa73f
-
-export default function RootLayout({ children }: { children: React.ReactNode }) {
-  return (
-    <html lang="en">
-      <head>
-        <link rel="manifest" href="/manifest.json" />
-        <meta name="theme-color" content="#641B2E" />
-        <meta name="apple-mobile-web-app-capable" content="yes" />
-        <meta name="apple-mobile-web-app-status-bar-style" content="default" />
-        <meta name="apple-mobile-web-app-title" content="Myat Pwint Publishing House" />
-        <link rel="apple-touch-icon" href="/icon-192x192.png" />
-      </head>
-      <body style={{ margin: 0 }}>
-        <PWAProvider>
-          <ClientLayout>{children}</ClientLayout>
-        </PWAProvider>
-      </body>
-    </html>
-  );
-<<<<<<< HEAD
-=======
-}
-
-function SidebarLayout({ children }: { children: React.ReactNode }) {
-  const [collapsed, setCollapsed] = useState(false);
-  const sidebarWidth = collapsed ? COLLAPSED_WIDTH : SIDEBAR_WIDTH;
-
-  return (
-    <div style={{ display: 'flex', height: '100vh' }}>
-      <Sidebar collapsed={collapsed} setCollapsed={setCollapsed} />
-      <div style={{ marginLeft: sidebarWidth, flex: 1, display: 'flex', flexDirection: 'column', height: '100vh' }}>
-        <div style={{
-          height: HEADER_HEIGHT,
-          background: HEADER_BG,
-          color: HEADER_COLOR,
-          display: 'flex',
-          alignItems: 'center',
-          paddingLeft: collapsed ? COLLAPSED_WIDTH : SIDEBAR_WIDTH,
-          fontSize: 20,
-          fontWeight: 'bold',
-          borderBottom: `2px solid #C97E7E`,
-          transition: 'margin-left 0.3s ease',
-          marginLeft: `-${sidebarWidth}px`
-        }}>
-          <HeaderWithTitleOnly />
-        </div>
-        <main style={{ padding: 24, boxSizing: 'border-box', flex: 1, overflowY: 'auto' }}>{children}</main>
-      </div>
-    </div>
-  );
-}
-
-function HeaderWithTitleOnly() {
-  const pathname = usePathname();
-  const { search, setSearch } = useSearchStore();
-
-  const getTitle = () => {
-    if (pathname.startsWith('/books')) return 'Books';
-    if (pathname.startsWith('/author')) return 'Author';
-    if (pathname.startsWith('/publisher')) return 'Publisher Dashboard';
-    if (pathname.startsWith('/editor')) return 'Editor Dashboard';
-    if (pathname.startsWith('/profile')) return 'Profile';
-    if (pathname.startsWith('/my-library')) return 'My Library';
-    return 'Welcome to Myat Pwint Publishing House';
-  };
-
-  return (
-    <div
-      style={{
-        position: 'relative',
-        width: '100%',
-        display: 'flex',
-        alignItems: 'center',
-      }}
-    >
-      <div style={{ fontWeight: 'bold', fontSize: 20, paddingLeft: 12 }}>
-        {getTitle()}
-      </div>
-
-      {pathname.startsWith('/books') && (
-        <div
-          style={{
-            position: 'absolute',
-            left: '50%',
-            transform: 'translateX(-50%)',
-            width: '60%',
-          }}
-        >
-          <input
-            type="text"
-            placeholder="Search by title or author..."
-            value={search}
-            onChange={e => setSearch(e.target.value)}
-            style={{
-              width: '100%',
-              padding: '8px 12px',
-              borderRadius: 4,
-              border: '1px solid #ccc',
-              fontSize: 14,
-            }}
-          />
-        </div>
-      )}
-    </div>
-  );
-}
-
-
-
-function Sidebar({ collapsed, setCollapsed }: { collapsed: boolean; setCollapsed: (val: boolean) => void }) {
-  const session = useSession();
-  const pathname = usePathname();
-  const { items } = useCartStore();
-
-  const [isPublisher, setIsPublisher] = useState(false);
-  const [isEditor, setIsEditor] = useState(false);
-
-  useEffect(() => {
-    const fetchRole = async () => {
-      if (!session?.user?.email) return;
-      const { data } = await supabase.from('profiles').select('role').eq('email', session.user.email).single();
-      setIsPublisher(data?.role === 'publisher');
-      setIsEditor(data?.role === 'editor');
-    };
-    fetchRole();
-  }, [session]);
-
-  const totalCount = items.reduce((sum, item) => sum + (item.deliveryType === 'physical' ? item.quantity : 1), 0);
-
-  const navItems = [
-    { href: '/', icon: <HomeIcon />, label: 'Home' },
-    { href: '/books', icon: <MenuBookIcon />, label: 'Books' },
-    { href: '/author', icon: <PersonIcon />, label: 'Author' },
-    ...(isPublisher ? [{ href: '/publisher', icon: <DashboardIcon />, label: 'Publisher Dashboard' }] : []),
-    ...(isEditor ? [{ href: '/editor', icon: <DashboardIcon />, label: 'Editor Dashboard' }] : []),
-    ...(session ? [{ href: '/my-library', icon: <LibraryBooksIcon />, label: 'BookShelf' }] : []),
-    ...(session ? [{ href: '/profile', icon: <AccountCircleIcon />, label: 'Profile' }] : []),
-    { href: '/checkout', icon: <Badge badgeContent={totalCount} color="error"><ShoppingCartIcon /></Badge>, label: 'Cart' }
-  ];
-
-  return (
-    <nav style={{
-      width: collapsed ? COLLAPSED_WIDTH : SIDEBAR_WIDTH,
-      background: '#2C1B28',
-      color: '#FCEBD5',
-      height: '100vh',
-      paddingTop: 20,
-      position: 'fixed',
-      top: 0,
-      left: 0,
-      overflowY: 'auto',
-      borderRight: '2px solid #C97E7E',
-      zIndex: 999,
-      transition: 'width 0.3s ease',
-    }}>
-      <div style={{ display: 'flex', alignItems: 'center', padding: '0 16px', marginBottom: 24 }}>
-        <img src="/logo.jpg" alt="Logo" style={{ width: 40, height: 40, objectFit: 'cover', borderRadius: 4 }} />
-        {!collapsed && (
-          <div style={{ fontWeight: 600, fontSize: 16, lineHeight: 1.2, marginLeft: 12 }}>
-            Myat Pwint<br />Publishing House
-          </div>
-        )}
-      </div>
-      <button onClick={() => setCollapsed(!collapsed)} style={{
-        margin: '0 16px 16px',
-        padding: '4px 8px',
-        background: 'transparent',
-        color: '#FCEBD5',
-        border: '1px solid #C97E7E',
-        borderRadius: 4,
-        cursor: 'pointer'
-      }}>
-        {collapsed ? '›' : '‹'}
-      </button>
-      {navItems.map(({ href, icon, label }) => (
-        <Link
-          key={href}
-          href={href}
-          style={{
-            display: 'flex',
-            alignItems: 'center',
-            gap: 12,
-            padding: '12px 16px',
-            color: '#FCEBD5',
-            textDecoration: 'none',
-            fontSize: 16
-          }}
-        >
-          {icon}
-          {!collapsed && label}
-        </Link>
-      ))}
-    </nav>
-  );
->>>>>>> 6c8aa73f
-}+};