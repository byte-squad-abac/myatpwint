--- conflicted
+++ resolved
@@ -21,25 +21,6 @@
   const session = useSession();
   const [rows, setRows] = useState<Manuscript[]>([]);
 
-<<<<<<< HEAD
-  const fetchRows = async () => {
-    const { data } = await supabase
-      .from('manuscripts')
-      .select('*')
-      .order('created_at', { ascending: false });
-    setRows(data ?? []);
-  };
-
-  useEffect(() => {
-    fetchRows();
-  }, []);
-
-  const approve = async (id: string) => {
-    await supabase
-      .from('manuscripts')
-      .update({ status: 'waiting_upload', reviewed_at: new Date() })
-      .eq('id', id);
-=======
   // only publishers should get here (just to safe-guard)
   const fetchRows = async () => {
     const { data } = await supabase
@@ -58,7 +39,6 @@
     .from('manuscripts')
     .update({status:'waiting_upload', reviewed_at:new Date()})
     .eq('id',id);
->>>>>>> 022f7312
     fetchRows();
   };
 
