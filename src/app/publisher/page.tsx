--- conflicted
+++ resolved
@@ -283,11 +283,6 @@
   );
 }
 
-<<<<<<< HEAD
-      <div className="toolbar">
-        <button onClick={() => setUploadOpen(true)} className="upload-button">➕ Upload New Book</button>
-        <a className="upload-button" href="/publisher/manuscripts">View Manuscript</a>
-=======
 // Still verifying publisher role
 if (isPublisher === null) {
   return (<div style={{ color: 'white', textAlign: 'center' }}>Verifying publisher access...</div>);
@@ -303,7 +298,6 @@
       <a className="upload-button" href="/publisher/manuscripts">View Manuscript</a>
       </div>
       <div style={{ marginBottom: 20, marginTop: 20, color: 'white' }}>
->>>>>>> 022f7312
         <input
           type="text"
           placeholder="Search books by name"
@@ -314,11 +308,10 @@
         />
       </div>
 
-<<<<<<< HEAD
-=======
-      
-
->>>>>>> 022f7312
+      <button onClick={() => setUploadOpen(true)} className="upload-button">
+        ➕ Upload New Book
+      </button>
+
       {/* --------------------- Modal (upload / edit) --------------------- */}
       {(isUploadOpen || isEditOpen) && (
         <div
@@ -426,30 +419,18 @@
       <ul className="book-list">
         {books.map((book) => (
           <li key={book.id}>
-<<<<<<< HEAD
-            <div style={{ display: 'flex', justifyContent: 'center' }}><img src={book.image_url} alt={book.name} style={{ width: 200, height: 'auto', objectFit: 'cover', borderRadius: 6 }} /></div>
-            <div className="book-info">
-=======
             <div style={{ display: 'flex', justifyContent: 'center' }}>
               <img src={book.image_url} alt={book.name} style={{ width: 200, height: 'auto', objectFit: 'cover', borderRadius: 6 }} />
             </div>
 
             <div className="book-info">
 
->>>>>>> 022f7312
               <h3>{book.name}</h3>
               <p><strong>Author:</strong> {book.author} | <strong>Price:</strong> {book.price} kyats</p>
               <p><strong>Category:</strong> {book.category}</p>
               <p><strong>Published:</strong> {new Date(book.published_date).toLocaleDateString()} | <strong>Edition:</strong> {book.edition}</p>
               <p><strong>Tags:</strong> {book.tags.join(', ')}</p>
               <p><strong>Added on:</strong> {new Date(book.created_at).toLocaleDateString()}</p>
-<<<<<<< HEAD
-              <p><strong>Description:</strong> {book.description}</p>
-            </div>
-            <div className="card-buttons">
-              <button onClick={() => openEdit(book)} className="edit-button">✏️ Edit</button>
-              <button onClick={() => handleDelete(book.id)} className="delete-button">🗑 Delete</button>
-=======
               <strong>Description:</strong>
               <p>{book.description}</p>
               </div>
@@ -457,7 +438,6 @@
               <button onClick={() => openEdit(book)} className="edit-button">✏️ Edit</button>
               <button onClick={() => handleDelete(book.id)} className="delete-button">🗑 Delete</button>
               {/* ---------- VIEW button ---------- */}
->>>>>>> 022f7312
               {book.manuscript_id && (
                 <button onClick={() => router.push(`/books/${book.id}`)} className="view-button">
                   🔍 View
